--- conflicted
+++ resolved
@@ -25,10 +25,7 @@
 import org.apache.shardingsphere.core.optimize.result.OptimizeResult;
 import org.apache.shardingsphere.core.parse.sql.statement.SQLStatement;
 import org.apache.shardingsphere.core.rewrite.SQLRewriteEngine;
-<<<<<<< HEAD
-=======
 import org.apache.shardingsphere.core.rewrite.rewriter.sql.EncryptSQLRewriter;
->>>>>>> cb489bd3
 import org.apache.shardingsphere.core.route.RouteUnit;
 import org.apache.shardingsphere.core.route.SQLRouteResult;
 import org.apache.shardingsphere.core.route.SQLUnit;
@@ -68,11 +65,7 @@
         if (logicSchema instanceof MasterSlaveSchema) {
             return doMasterSlaveRoute(sql);
         }
-<<<<<<< HEAD
-        return doEncryptRoute(sql, databaseType);
-=======
         return doEncryptRoute(sql);
->>>>>>> cb489bd3
     }
     
     private SQLRouteResult doShardingRoute(final String sql, final DatabaseType databaseType) {
@@ -84,10 +77,7 @@
     private SQLRouteResult doMasterSlaveRoute(final String sql) {
         SQLStatement sqlStatement = ((MasterSlaveSchema) logicSchema).getParseEngine().parse(sql, true);
         SQLRewriteEngine sqlRewriteEngine = new SQLRewriteEngine(sqlStatement);
-<<<<<<< HEAD
-=======
         sqlRewriteEngine.init(null);
->>>>>>> cb489bd3
         String rewriteSQL = sqlRewriteEngine.generateSQL().getSql();
         SQLRouteResult result = new SQLRouteResult(sqlStatement);
         for (String each : new MasterSlaveRouter(((MasterSlaveSchema) logicSchema).getMasterSlaveRule(), ((MasterSlaveSchema) logicSchema).getParseEngine(),
@@ -97,20 +87,12 @@
         return result;
     }
     
-<<<<<<< HEAD
-    private SQLRouteResult doEncryptRoute(final String sql, final DatabaseType databaseType) {
-        EncryptSchema encryptSchema = (EncryptSchema) logicSchema;
-        SQLStatement sqlStatement = encryptSchema.getEncryptSQLParseEntry().parse(sql, true);
-        OptimizeResult optimizeResult = OptimizeEngineFactory.newInstance(encryptSchema.getEncryptRule(), sqlStatement, parameters).optimize();
-        SQLRewriteEngine sqlRewriteEngine = new SQLRewriteEngine(encryptSchema.getEncryptRule(), databaseType, sqlStatement, optimizeResult, parameters);
-=======
     private SQLRouteResult doEncryptRoute(final String sql) {
         EncryptSchema encryptSchema = (EncryptSchema) logicSchema;
         SQLStatement sqlStatement = encryptSchema.getEncryptSQLParseEntry().parse(sql, true);
         SQLRewriteEngine sqlRewriteEngine = new SQLRewriteEngine(encryptSchema.getEncryptRule(), sqlStatement, parameters);
         OptimizeResult optimizeResult = OptimizeEngineFactory.newInstance(encryptSchema.getEncryptRule(), sqlStatement, parameters).optimize();
         sqlRewriteEngine.init(null, new EncryptSQLRewriter(encryptSchema.getEncryptRule().getEncryptorEngine(), sqlStatement, optimizeResult));
->>>>>>> cb489bd3
         SQLRouteResult result = new SQLRouteResult(sqlStatement);
         result.getRouteUnits().add(new RouteUnit(logicSchema.getDataSources().keySet().iterator().next(), new SQLUnit(sqlRewriteEngine.generateSQL().getSql(), parameters)));
         return result;
