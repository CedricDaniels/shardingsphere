/*
 * Copyright 2016-2018 shardingsphere.io.
 * <p>
 * Licensed under the Apache License, Version 2.0 (the "License");
 * you may not use this file except in compliance with the License.
 * You may obtain a copy of the License at
 *
 *     http://www.apache.org/licenses/LICENSE-2.0
 *
 * Unless required by applicable law or agreed to in writing, software
 * distributed under the License is distributed on an "AS IS" BASIS,
 * WITHOUT WARRANTIES OR CONDITIONS OF ANY KIND, either express or implied.
 * See the License for the specific language governing permissions and
 * limitations under the License.
 * </p>
 */

package io.shardingsphere.proxy.backend;

import io.shardingsphere.core.constant.DatabaseType;
import io.shardingsphere.proxy.backend.jdbc.JDBCBackendHandler;
import io.shardingsphere.proxy.backend.jdbc.connection.BackendConnection;
<<<<<<< HEAD
import io.shardingsphere.proxy.backend.jdbc.execute.JDBCExecuteEngine;
import io.shardingsphere.proxy.backend.jdbc.wrapper.PreparedStatementExecutorWrapper;
import io.shardingsphere.proxy.backend.jdbc.wrapper.StatementExecutorWrapper;
=======
import io.shardingsphere.proxy.backend.jdbc.execute.JDBCExecuteEngineFactory;
>>>>>>> e535a38b
import io.shardingsphere.proxy.backend.netty.NettyBackendHandler;
import io.shardingsphere.proxy.config.ProxyContext;
import io.shardingsphere.proxy.frontend.common.FrontendHandler;
import lombok.AccessLevel;
import lombok.NoArgsConstructor;

import java.util.List;

/**
 * Backend handler factory.
 *
 * @author zhangliang
 * @author panjuan
 */
@NoArgsConstructor(access = AccessLevel.PRIVATE)
public final class BackendHandlerFactory {
    
    private static final ProxyContext PROXY_CONTEXT = ProxyContext.getInstance();
    
    /**
     * Create new instance of text protocol backend handler.
     *
     * @param connectionId connection ID of database connected
     * @param sequenceId sequence ID of SQL packet
     * @param sql SQL to be executed
     * @param backendConnection backend connection
     * @param databaseType database type
     * @param frontendHandler frontend handler
     * @return instance of text protocol backend handler
     */
    public static BackendHandler newTextProtocolInstance(
<<<<<<< HEAD
            final int connectionId, final int sequenceId, final String sql, final BackendConnection backendConnection, final DatabaseType databaseType) {
        return RULE_REGISTRY.getBackendNIOConfig().isUseNIO()
                ? new NettyBackendHandler(connectionId, sequenceId, sql, databaseType) : new JDBCBackendHandler(sql, new JDBCExecuteEngine(backendConnection, new StatementExecutorWrapper()));
=======
            final int connectionId, final int sequenceId, final String sql, final BackendConnection backendConnection, final DatabaseType databaseType, final FrontendHandler frontendHandler) {
        return PROXY_CONTEXT.isUseNIO()
                ? new NettyBackendHandler(frontendHandler, PROXY_CONTEXT.getRuleRegistry(frontendHandler.getCurrentSchema()), connectionId, sequenceId, sql, databaseType)
                : new JDBCBackendHandler(
                        frontendHandler, PROXY_CONTEXT.getRuleRegistry(frontendHandler.getCurrentSchema()), sql, JDBCExecuteEngineFactory.createTextProtocolInstance(backendConnection));
>>>>>>> e535a38b
    }
    
    /**
     * Create new instance of text protocol backend handler.
     *
     * @param connectionId connection ID of database connected
     * @param sequenceId sequence ID of SQL packet
     * @param sql SQL to be executed
     * @param parameters SQL parameters
     * @param backendConnection backend connection
     * @param databaseType database type
     * @param frontendHandler frontend handler
     * @return instance of text protocol backend handler
     */
    public static BackendHandler newBinaryProtocolInstance(
<<<<<<< HEAD
            final int connectionId, final int sequenceId, final String sql, final List<Object> parameters, final BackendConnection backendConnection, final DatabaseType databaseType) {
        return RULE_REGISTRY.getBackendNIOConfig().isUseNIO() ? new NettyBackendHandler(connectionId, sequenceId, sql, databaseType)
                : new JDBCBackendHandler(sql, new JDBCExecuteEngine(backendConnection, new PreparedStatementExecutorWrapper(parameters)));
=======
            final int connectionId, final int sequenceId, final String sql, final List<Object> parameters, final BackendConnection backendConnection,
            final DatabaseType databaseType, final FrontendHandler frontendHandler) {
        return PROXY_CONTEXT.isUseNIO() ? new NettyBackendHandler(frontendHandler, PROXY_CONTEXT.getRuleRegistry(frontendHandler.getCurrentSchema()), connectionId, sequenceId, sql, databaseType)
                : new JDBCBackendHandler(frontendHandler, PROXY_CONTEXT.getRuleRegistry(frontendHandler.getCurrentSchema()), sql,
                JDBCExecuteEngineFactory.createBinaryProtocolInstance(parameters, backendConnection));
>>>>>>> e535a38b
    }
}
<|MERGE_RESOLUTION|>--- conflicted
+++ resolved
@@ -20,15 +20,12 @@
 import io.shardingsphere.core.constant.DatabaseType;
 import io.shardingsphere.proxy.backend.jdbc.JDBCBackendHandler;
 import io.shardingsphere.proxy.backend.jdbc.connection.BackendConnection;
-<<<<<<< HEAD
 import io.shardingsphere.proxy.backend.jdbc.execute.JDBCExecuteEngine;
 import io.shardingsphere.proxy.backend.jdbc.wrapper.PreparedStatementExecutorWrapper;
 import io.shardingsphere.proxy.backend.jdbc.wrapper.StatementExecutorWrapper;
-=======
-import io.shardingsphere.proxy.backend.jdbc.execute.JDBCExecuteEngineFactory;
->>>>>>> e535a38b
 import io.shardingsphere.proxy.backend.netty.NettyBackendHandler;
 import io.shardingsphere.proxy.config.ProxyContext;
+import io.shardingsphere.proxy.config.RuleRegistry;
 import io.shardingsphere.proxy.frontend.common.FrontendHandler;
 import lombok.AccessLevel;
 import lombok.NoArgsConstructor;
@@ -58,17 +55,12 @@
      * @return instance of text protocol backend handler
      */
     public static BackendHandler newTextProtocolInstance(
-<<<<<<< HEAD
-            final int connectionId, final int sequenceId, final String sql, final BackendConnection backendConnection, final DatabaseType databaseType) {
-        return RULE_REGISTRY.getBackendNIOConfig().isUseNIO()
-                ? new NettyBackendHandler(connectionId, sequenceId, sql, databaseType) : new JDBCBackendHandler(sql, new JDBCExecuteEngine(backendConnection, new StatementExecutorWrapper()));
-=======
             final int connectionId, final int sequenceId, final String sql, final BackendConnection backendConnection, final DatabaseType databaseType, final FrontendHandler frontendHandler) {
+        RuleRegistry ruleRegistry = PROXY_CONTEXT.getRuleRegistry(frontendHandler.getCurrentSchema());
         return PROXY_CONTEXT.isUseNIO()
-                ? new NettyBackendHandler(frontendHandler, PROXY_CONTEXT.getRuleRegistry(frontendHandler.getCurrentSchema()), connectionId, sequenceId, sql, databaseType)
+                ? new NettyBackendHandler(frontendHandler, ruleRegistry, connectionId, sequenceId, sql, databaseType)
                 : new JDBCBackendHandler(
-                        frontendHandler, PROXY_CONTEXT.getRuleRegistry(frontendHandler.getCurrentSchema()), sql, JDBCExecuteEngineFactory.createTextProtocolInstance(backendConnection));
->>>>>>> e535a38b
+                        frontendHandler, ruleRegistry, sql, new JDBCExecuteEngine(backendConnection, new StatementExecutorWrapper(ruleRegistry)));
     }
     
     /**
@@ -84,16 +76,10 @@
      * @return instance of text protocol backend handler
      */
     public static BackendHandler newBinaryProtocolInstance(
-<<<<<<< HEAD
-            final int connectionId, final int sequenceId, final String sql, final List<Object> parameters, final BackendConnection backendConnection, final DatabaseType databaseType) {
-        return RULE_REGISTRY.getBackendNIOConfig().isUseNIO() ? new NettyBackendHandler(connectionId, sequenceId, sql, databaseType)
-                : new JDBCBackendHandler(sql, new JDBCExecuteEngine(backendConnection, new PreparedStatementExecutorWrapper(parameters)));
-=======
             final int connectionId, final int sequenceId, final String sql, final List<Object> parameters, final BackendConnection backendConnection,
             final DatabaseType databaseType, final FrontendHandler frontendHandler) {
-        return PROXY_CONTEXT.isUseNIO() ? new NettyBackendHandler(frontendHandler, PROXY_CONTEXT.getRuleRegistry(frontendHandler.getCurrentSchema()), connectionId, sequenceId, sql, databaseType)
-                : new JDBCBackendHandler(frontendHandler, PROXY_CONTEXT.getRuleRegistry(frontendHandler.getCurrentSchema()), sql,
-                JDBCExecuteEngineFactory.createBinaryProtocolInstance(parameters, backendConnection));
->>>>>>> e535a38b
+        RuleRegistry ruleRegistry = PROXY_CONTEXT.getRuleRegistry(frontendHandler.getCurrentSchema());
+        return PROXY_CONTEXT.isUseNIO() ? new NettyBackendHandler(frontendHandler, ruleRegistry, connectionId, sequenceId, sql, databaseType)
+                : new JDBCBackendHandler(frontendHandler, ruleRegistry, sql, new JDBCExecuteEngine(backendConnection, new PreparedStatementExecutorWrapper(ruleRegistry, parameters)));
     }
 }
