--- conflicted
+++ resolved
@@ -17,32 +17,19 @@
 
 package com.dangdang.ddframe.rdb.sharding.merger.fixture;
 
-<<<<<<< HEAD
-=======
 import java.util.Collections;
 import java.util.LinkedHashMap;
 import java.util.List;
 import java.util.Map;
 
->>>>>>> c2e24186
 import com.dangdang.ddframe.rdb.sharding.parser.result.merger.AggregationColumn;
 import com.dangdang.ddframe.rdb.sharding.parser.result.merger.MergeContext;
 import com.google.common.base.Optional;
 
-import java.util.Collections;
-import java.util.HashMap;
-import java.util.List;
-import java.util.Map;
-
 public class MergerTestUtil {
     
-<<<<<<< HEAD
-    public static MockResultSet<Integer> createMock(final List<String> columns, final List<Integer> values) {
-        Map<String, Integer> result = new HashMap<>();
-=======
     public static MockResultSet<Integer> createMock(List<String> columns, List<Integer> values) {
         Map<String, Integer> result = new LinkedHashMap<>();
->>>>>>> c2e24186
         for (int i = 0; i < columns.size(); i++) {
             result.put(columns.get(i), values.get(i));
         }
@@ -52,10 +39,8 @@
     public static MergeContext createMergeContext(final int index, final String name, final String alias, final AggregationColumn.AggregationType aggregationType) {
         AggregationColumn column = new AggregationColumn(name, aggregationType, Optional.fromNullable(alias), Optional.<String>absent(), index);
         if (AggregationColumn.AggregationType.AVG.equals(aggregationType)) {
-            column.getDerivedColumns().add(new AggregationColumn(AggregationColumn.AggregationType.COUNT.name(), 
-                    AggregationColumn.AggregationType.COUNT, Optional.of("sharding_gen_1"), Optional.<String>absent()));
-            column.getDerivedColumns().add(new AggregationColumn(AggregationColumn.AggregationType.SUM.name(), 
-                    AggregationColumn.AggregationType.SUM, Optional.of("sharding_gen_2"), Optional.<String>absent()));
+            column.getDerivedColumns().add(new AggregationColumn(AggregationColumn.AggregationType.COUNT.name(), AggregationColumn.AggregationType.COUNT, Optional.of("sharding_gen_1"), Optional.<String>absent()));
+            column.getDerivedColumns().add(new AggregationColumn(AggregationColumn.AggregationType.SUM.name(), AggregationColumn.AggregationType.SUM, Optional.of("sharding_gen_2"), Optional.<String>absent()));
         }
         MergeContext result = new MergeContext();
         result.getAggregationColumns().add(column);
