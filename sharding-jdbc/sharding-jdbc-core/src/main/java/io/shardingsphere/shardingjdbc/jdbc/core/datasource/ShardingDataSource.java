--- conflicted
+++ resolved
@@ -45,23 +45,13 @@
  */
 @Getter
 @Slf4j
-<<<<<<< HEAD
-public class ShardingDataSource extends AbstractDataSourceAdapter implements AutoCloseable {
-    
-    private final Map<String, DataSource> dataSourceMap;
-    
-    private volatile Map<String, DataSource> xaDataSourceMap;
-=======
 public class ShardingDataSource extends AbstractDataSourceAdapter {
->>>>>>> 3d5d2de0
     
     private final ShardingContext shardingContext;
     
     private final DataSourceMapConverter dataSourceMapConverter = new SPIDataSourceMapConverter();
     
     private volatile Map<String, DataSource> xaDataSourceMap;
-    
-    private final DataSourceMapConverter dataSourceMapConverter = new SPIDataSourceMapConverter();
     
     public ShardingDataSource(final Map<String, DataSource> dataSourceMap, final ShardingRule shardingRule) throws SQLException {
         this(dataSourceMap, shardingRule, new ConcurrentHashMap<String, Object>(), new Properties());
@@ -73,23 +63,8 @@
         if (!configMap.isEmpty()) {
             ConfigMapContext.getInstance().getConfigMap().putAll(configMap);
         }
-<<<<<<< HEAD
-        this.dataSourceMap = dataSourceMap;
-        this.shardingProperties = new ShardingProperties(null == props ? new Properties() : props);
-        this.shardingContext = getShardingContext(shardingRule);
-        this.xaDataSourceMap = dataSourceMapConverter.convert(dataSourceMap, getDatabaseType());
-    }
-    
-    public ShardingDataSource(final Map<String, DataSource> dataSourceMap, final ShardingContext shardingContext, final ShardingProperties shardingProperties) throws SQLException {
-        super(dataSourceMap.values());
-        this.dataSourceMap = dataSourceMap;
-        this.shardingContext = shardingContext;
-        this.shardingProperties = shardingProperties;
-        this.xaDataSourceMap = dataSourceMapConverter.convert(dataSourceMap, getDatabaseType());
-=======
         xaDataSourceMap = dataSourceMapConverter.convert(dataSourceMap, getDatabaseType());
         shardingContext = new ShardingContext(getDataSourceMap(), shardingRule, getDatabaseType(), props);
->>>>>>> 3d5d2de0
     }
     
     private void checkDataSourceType(final Map<String, DataSource> dataSourceMap) {
@@ -115,25 +90,4 @@
         super.close();
         shardingContext.close();
     }
-<<<<<<< HEAD
-    
-    private void closeOriginalDataSources() {
-        if (null != dataSourceMap) {
-            closeDataSource(dataSourceMap);
-        }
-        if (null != xaDataSourceMap) {
-            closeDataSource(xaDataSourceMap);
-        }
-    }
-    
-    private void closeDataSource(final Map<String, DataSource> dataSourceMap) {
-        for (DataSource each : dataSourceMap.values()) {
-            try {
-                each.getClass().getDeclaredMethod("close").invoke(each);
-            } catch (final ReflectiveOperationException ignored) {
-            }
-        }
-    }
-=======
->>>>>>> 3d5d2de0
 }