--- conflicted
+++ resolved
@@ -2,19 +2,18 @@
 <sql-cases>
     <sql-case id="assertInsertWithAllPlaceholders" value="INSERT INTO t_order (order_id, user_id, status) VALUES (%s, %s, %s)" />
     <sql-case id="assertInsertWithPartialPlaceholder" value="INSERT INTO t_order (order_id, user_id, status) VALUES (%s, %s, 'insert')" />
-<<<<<<< HEAD
+
     <sql-case id="assertInsertWithGenerateKeyColumn" value="INSERT INTO t_order_item(item_id, order_id, user_id, status) values(%s, %s, %s, 'insert')" />
     <sql-case id="assertInsertWithoutGenerateKeyColumn" value="INSERT INTO t_order_item(order_id, user_id, status) values(%s, %s, 'insert')" />
 
 
    <!-- <sql-case id="assertInsertWithPartialPlaceholders" value="INSERT INTO t_order (order_id, user_id, status) VALUES (#s, #s, %s)"/>-->
 
-=======
     <sql-case id="assertInsertWithGenerateKeyColumn" value="INSERT INTO t_order_item(item_id, order_id, user_id, status) values (%s, %s, %s, 'insert')" />
     <sql-case id="assertInsertWithoutGenerateKeyColumn" value="INSERT INTO t_order_item(order_id, user_id, status) values (%s, %s, 'insert')" />
     <sql-case id="assertBatchInsertWithGenerateKeyColumn" value="INSERT INTO t_order_item(item_id, order_id, user_id, status) values (%s, %s, %s, 'insert'), (%s, %s, %s, 'insert')" />
     <sql-case id="assertBatchInsertWithoutGenerateKeyColumn" value="INSERT INTO t_order_item(order_id, user_id, status) values (%s, %s, 'insert'), (%s, %s, 'insert')" />
->>>>>>> f1e0b20d
+
     <sql-case id="assertInsertWithJsonAndGeo" value="INSERT INTO t_place(user_new_id, guid, start_point,rule) VALUES (%s, %s, ST_GeographyFromText('SRID=4326;POINT('||%s||' '||%s||')'), %s::jsonb)" db-types="PostgreSQL" />
     <sql-case id="assertInsertWithoutColumnsWithAllPlaceholders" value="INSERT INTO t_order VALUES (%s, %s, %s)" />
     <sql-case id="assertInsertWithoutColumnsWithPartialPlaceholder" value="INSERT INTO t_order VALUES (%s, %s, 'insert')" />
