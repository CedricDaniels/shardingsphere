/*
 * Licensed to the Apache Software Foundation (ASF) under one or more
 * contributor license agreements.  See the NOTICE file distributed with
 * this work for additional information regarding copyright ownership.
 * The ASF licenses this file to You under the Apache License, Version 2.0
 * (the "License"); you may not use this file except in compliance with
 * the License.  You may obtain a copy of the License at
 *
 *     http://www.apache.org/licenses/LICENSE-2.0
 *
 * Unless required by applicable law or agreed to in writing, software
 * distributed under the License is distributed on an "AS IS" BASIS,
 * WITHOUT WARRANTIES OR CONDITIONS OF ANY KIND, either express or implied.
 * See the License for the specific language governing permissions and
 * limitations under the License.
 */

package org.apache.shardingsphere.core.route.router.sharding;

import com.google.common.base.Optional;
import com.google.common.base.Preconditions;
import lombok.RequiredArgsConstructor;
import org.apache.shardingsphere.api.hint.HintManager;
import org.apache.shardingsphere.core.constant.DatabaseType;
import org.apache.shardingsphere.core.metadata.ShardingMetaData;
import org.apache.shardingsphere.core.optimize.GeneratedKey;
import org.apache.shardingsphere.core.optimize.OptimizeEngineFactory;
import org.apache.shardingsphere.core.optimize.condition.ShardingCondition;
import org.apache.shardingsphere.core.optimize.condition.ShardingConditions;
import org.apache.shardingsphere.core.optimize.result.OptimizeResult;
import org.apache.shardingsphere.core.parse.cache.ParsingResultCache;
import org.apache.shardingsphere.core.parse.entry.ShardingSQLParseEntry;
import org.apache.shardingsphere.core.parse.hook.ParsingHook;
import org.apache.shardingsphere.core.parse.hook.SPIParsingHook;
import org.apache.shardingsphere.core.parse.sql.segment.dml.limit.LimitSegment;
import org.apache.shardingsphere.core.parse.sql.segment.dml.limit.LimitValueSegment;
import org.apache.shardingsphere.core.parse.sql.segment.dml.limit.NumberLiteralLimitValueSegment;
import org.apache.shardingsphere.core.parse.sql.segment.dml.limit.ParameterMarkerLimitValueSegment;
import org.apache.shardingsphere.core.parse.sql.statement.SQLStatement;
import org.apache.shardingsphere.core.parse.sql.statement.dml.InsertStatement;
import org.apache.shardingsphere.core.parse.sql.statement.dml.SelectStatement;
import org.apache.shardingsphere.core.route.SQLRouteResult;
import org.apache.shardingsphere.core.route.limit.Limit;
import org.apache.shardingsphere.core.route.limit.LimitValue;
import org.apache.shardingsphere.core.route.type.RoutingResult;
import org.apache.shardingsphere.core.rule.BindingTableRule;
import org.apache.shardingsphere.core.rule.ShardingRule;
import org.apache.shardingsphere.core.rule.TableRule;
import org.apache.shardingsphere.core.strategy.route.value.ListRouteValue;
import org.apache.shardingsphere.core.strategy.route.value.RouteValue;

import java.util.LinkedList;
import java.util.List;

/**
 * Sharding router with parse.
 *
 * @author zhangliang
 * @author maxiaoguang
 * @author panjuan
 * @author zhangyonglun
 */
@RequiredArgsConstructor
public final class ParsingSQLRouter implements ShardingRouter {
    
    private final ShardingRule shardingRule;
    
    private final ShardingMetaData shardingMetaData;
    
    private final DatabaseType databaseType;
    
    private final ParsingResultCache parsingResultCache;
    
    private final List<Comparable<?>> generatedKeys = new LinkedList<>();
    
    private final ParsingHook parsingHook = new SPIParsingHook();
    
    @Override
    public SQLStatement parse(final String logicSQL, final boolean useCache) {
        parsingHook.start(logicSQL);
        try {
<<<<<<< HEAD
            SQLStatement result = new ShardingSQLParseEntry(databaseType, shardingRule, shardingMetaData.getTable(), parsingResultCache).parse(logicSQL, useCache);
=======
            SQLStatement result = new ShardingSQLParseEntry(databaseType.name(), shardingRule, shardingMetaData.getTable(), parsingResultCache).parse(logicSQL, useCache);
>>>>>>> cb489bd3
            parsingHook.finishSuccess(result, shardingMetaData.getTable());
            return result;
            // CHECKSTYLE:OFF
        } catch (final Exception ex) {
            // CHECKSTYLE:ON
            parsingHook.finishFailure(ex);
            throw ex;
        }
    }
    
    @Override
    public SQLRouteResult route(final SQLStatement sqlStatement, final List<Object> parameters) {
        Optional<GeneratedKey> generatedKey = sqlStatement instanceof InsertStatement
                ? GeneratedKey.getGenerateKey(shardingRule, parameters, (InsertStatement) sqlStatement) : Optional.<GeneratedKey>absent();
        SQLRouteResult result = new SQLRouteResult(sqlStatement, generatedKey.orNull());
        OptimizeResult optimizeResult = OptimizeEngineFactory.newInstance(shardingRule, sqlStatement, parameters, generatedKey.orNull()).optimize();
        if (generatedKey.isPresent()) {
            setGeneratedKeys(result, generatedKey.get());
        }
        boolean needMerge = false;
        if (sqlStatement instanceof SelectStatement) {
            needMerge = isNeedMergeShardingValues((SelectStatement) sqlStatement);
        }
        if (needMerge) {
            checkSubqueryShardingValues(sqlStatement, optimizeResult.getShardingConditions());
            mergeShardingValues(optimizeResult.getShardingConditions());
        }
        RoutingResult routingResult = RoutingEngineFactory.newInstance(shardingRule, shardingMetaData.getDataSource(), sqlStatement, optimizeResult).route();
        if (sqlStatement instanceof SelectStatement && null != ((SelectStatement) sqlStatement).getLimit() && !routingResult.isSingleRouting()) {
            result.setLimit(createLimit((SelectStatement) sqlStatement, parameters));
        }
        if (needMerge) {
            Preconditions.checkState(1 == routingResult.getRoutingUnits().size(), "Must have one sharding with subquery.");
        }
        result.setRoutingResult(routingResult);
        result.setOptimizeResult(optimizeResult);
        return result;
    }
    
    private void setGeneratedKeys(final SQLRouteResult sqlRouteResult, final GeneratedKey generatedKey) {
        generatedKeys.addAll(generatedKey.getGeneratedKeys());
        sqlRouteResult.getGeneratedKey().getGeneratedKeys().clear();
        sqlRouteResult.getGeneratedKey().getGeneratedKeys().addAll(generatedKeys);
    }
    
    private boolean isNeedMergeShardingValues(final SelectStatement selectStatement) {
        return !selectStatement.getSubqueryParseConditions().isEmpty() && !shardingRule.getShardingLogicTableNames(selectStatement.getTables().getTableNames()).isEmpty();
    }
    
    private void checkSubqueryShardingValues(final SQLStatement sqlStatement, final ShardingConditions shardingConditions) {
        for (String each : sqlStatement.getTables().getTableNames()) {
            Optional<TableRule> tableRule = shardingRule.findTableRule(each);
            if (tableRule.isPresent() && shardingRule.isRoutingByHint(tableRule.get()) && !HintManager.getDatabaseShardingValues(each).isEmpty()
                    && !HintManager.getTableShardingValues(each).isEmpty()) {
                return;
            }
        }
        Preconditions.checkState(null != shardingConditions.getShardingConditions() && !shardingConditions.getShardingConditions().isEmpty(), "Must have sharding column with subquery.");
        if (shardingConditions.getShardingConditions().size() > 1) {
            Preconditions.checkState(isSameShardingCondition(shardingConditions), "Sharding value must same with subquery.");
        }
    }
    
    private boolean isSameShardingCondition(final ShardingConditions shardingConditions) {
        ShardingCondition example = shardingConditions.getShardingConditions().remove(shardingConditions.getShardingConditions().size() - 1);
        for (ShardingCondition each : shardingConditions.getShardingConditions()) {
            if (!isSameShardingCondition(example, each)) {
                return false;
            }
        }
        return true;
    }
    
    private boolean isSameShardingCondition(final ShardingCondition shardingCondition1, final ShardingCondition shardingCondition2) {
        if (shardingCondition1.getShardingValues().size() != shardingCondition2.getShardingValues().size()) {
            return false;
        }
        for (int i = 0; i < shardingCondition1.getShardingValues().size(); i++) {
            RouteValue shardingValue1 = shardingCondition1.getShardingValues().get(i);
            RouteValue shardingValue2 = shardingCondition2.getShardingValues().get(i);
            if (!isSameShardingValue((ListRouteValue) shardingValue1, (ListRouteValue) shardingValue2)) {
                return false;
            }
        }
        return true;
    }
    
    private boolean isSameShardingValue(final ListRouteValue shardingValue1, final ListRouteValue shardingValue2) {
        return isSameLogicTable(shardingValue1, shardingValue2)
                && shardingValue1.getColumnName().equals(shardingValue2.getColumnName()) && shardingValue1.getValues().equals(shardingValue2.getValues());
    }
    
    private boolean isSameLogicTable(final ListRouteValue shardingValue1, final ListRouteValue shardingValue2) {
        return shardingValue1.getTableName().equals(shardingValue2.getTableName()) || isBindingTable(shardingValue1, shardingValue2);
    }
    
    private boolean isBindingTable(final ListRouteValue shardingValue1, final ListRouteValue shardingValue2) {
        Optional<BindingTableRule> bindingRule = shardingRule.findBindingTableRule(shardingValue1.getTableName());
        return bindingRule.isPresent() && bindingRule.get().hasLogicTable(shardingValue2.getTableName());
    }
    
    private void mergeShardingValues(final ShardingConditions shardingConditions) {
        if (shardingConditions.getShardingConditions().size() > 1) {
            ShardingCondition shardingCondition = shardingConditions.getShardingConditions().remove(shardingConditions.getShardingConditions().size() - 1);
            shardingConditions.getShardingConditions().clear();
            shardingConditions.getShardingConditions().add(shardingCondition);
        }
    }
    
    private Limit createLimit(final SelectStatement selectStatement, final List<Object> parameters) {
        Limit result = createLimit(selectStatement.getLimit());
        result.fillParameters(parameters);
        return result;
    }
    
    private Limit createLimit(final LimitSegment limitSegment) {
        Limit result = new Limit();
        if (limitSegment.getOffset().isPresent()) {
            result.setOffset(createLimitValue(limitSegment.getOffset().get()));
        }
        if (limitSegment.getRowCount().isPresent()) {
            result.setRowCount(createLimitValue(limitSegment.getRowCount().get()));
        }
        return result; 
    }
    
    private LimitValue createLimitValue(final LimitValueSegment limitValueSegment) {
        if (limitValueSegment instanceof ParameterMarkerLimitValueSegment) {
            return new LimitValue(-1, ((ParameterMarkerLimitValueSegment) limitValueSegment).getParameterIndex(), limitValueSegment);
        }
        return new LimitValue(((NumberLiteralLimitValueSegment) limitValueSegment).getValue(), -1, limitValueSegment);
    }
}<|MERGE_RESOLUTION|>--- conflicted
+++ resolved
@@ -79,11 +79,7 @@
     public SQLStatement parse(final String logicSQL, final boolean useCache) {
         parsingHook.start(logicSQL);
         try {
-<<<<<<< HEAD
-            SQLStatement result = new ShardingSQLParseEntry(databaseType, shardingRule, shardingMetaData.getTable(), parsingResultCache).parse(logicSQL, useCache);
-=======
             SQLStatement result = new ShardingSQLParseEntry(databaseType.name(), shardingRule, shardingMetaData.getTable(), parsingResultCache).parse(logicSQL, useCache);
->>>>>>> cb489bd3
             parsingHook.finishSuccess(result, shardingMetaData.getTable());
             return result;
             // CHECKSTYLE:OFF
