/*
 * Licensed to the Apache Software Foundation (ASF) under one or more
 * contributor license agreements.  See the NOTICE file distributed with
 * this work for additional information regarding copyright ownership.
 * The ASF licenses this file to You under the Apache License, Version 2.0
 * (the "License"); you may not use this file except in compliance with
 * the License.  You may obtain a copy of the License at
 *
 *     http://www.apache.org/licenses/LICENSE-2.0
 *
 * Unless required by applicable law or agreed to in writing, software
 * distributed under the License is distributed on an "AS IS" BASIS,
 * WITHOUT WARRANTIES OR CONDITIONS OF ANY KIND, either express or implied.
 * See the License for the specific language governing permissions and
 * limitations under the License.
 */

package org.apache.shardingsphere.core.parse.integrate.jaxb.token;

import lombok.Getter;
import lombok.Setter;

import javax.xml.bind.annotation.XmlAccessType;
import javax.xml.bind.annotation.XmlAccessorType;
import javax.xml.bind.annotation.XmlElement;
import java.util.LinkedList;
import java.util.List;

@Getter
@Setter
@XmlAccessorType(XmlAccessType.FIELD)
public final class ExpectedTokens {
    
    @XmlElement(name = "table-token")
    private List<ExpectedTableToken> tableTokens = new LinkedList<>();
    
    @XmlElement(name = "index-token")
    private List<ExpectedIndexToken> indexTokens = new LinkedList<>();
    
    @XmlElement(name = "generated-key-token")
    private ExpectedGeneratedKeyToken generatedKeyToken;
    
    @XmlElement(name = "insert-set-token")
    private ExpectedInsertSetToken insertSetToken;
    
<<<<<<< HEAD
    @XmlElement(name = "offset-token")
    private ExpectedOffsetToken offsetToken;
    
    @XmlElement(name = "row-count-token")
    private ExpectedRowCountToken rowCountToken;
    
    @XmlElement(name = "insert-column-token")
    private ExpectedInsertColumnToken insertColumnToken;
    
    @XmlElement(name = "aggregation-distinct-token")
    private List<ExpectedAggregationDistinctToken> aggregationDistinctTokens = new LinkedList<>();
    
    @XmlElement(name = "encrypt-column-token")
    private List<ExpectedEncryptColumnToken> encryptColumnTokens = new LinkedList<>();
=======
    @XmlElement(name = "insert-column-token")
    private ExpectedInsertColumnToken insertColumnToken;
>>>>>>> cb489bd3
}<|MERGE_RESOLUTION|>--- conflicted
+++ resolved
@@ -43,23 +43,6 @@
     @XmlElement(name = "insert-set-token")
     private ExpectedInsertSetToken insertSetToken;
     
-<<<<<<< HEAD
-    @XmlElement(name = "offset-token")
-    private ExpectedOffsetToken offsetToken;
-    
-    @XmlElement(name = "row-count-token")
-    private ExpectedRowCountToken rowCountToken;
-    
     @XmlElement(name = "insert-column-token")
     private ExpectedInsertColumnToken insertColumnToken;
-    
-    @XmlElement(name = "aggregation-distinct-token")
-    private List<ExpectedAggregationDistinctToken> aggregationDistinctTokens = new LinkedList<>();
-    
-    @XmlElement(name = "encrypt-column-token")
-    private List<ExpectedEncryptColumnToken> encryptColumnTokens = new LinkedList<>();
-=======
-    @XmlElement(name = "insert-column-token")
-    private ExpectedInsertColumnToken insertColumnToken;
->>>>>>> cb489bd3
 }