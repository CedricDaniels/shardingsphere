/*
 * Licensed to the Apache Software Foundation (ASF) under one or more
 * contributor license agreements.  See the NOTICE file distributed with
 * this work for additional information regarding copyright ownership.
 * The ASF licenses this file to You under the Apache License, Version 2.0
 * (the "License"); you may not use this file except in compliance with
 * the License.  You may obtain a copy of the License at
 *
 *     http://www.apache.org/licenses/LICENSE-2.0
 *
 * Unless required by applicable law or agreed to in writing, software
 * distributed under the License is distributed on an "AS IS" BASIS,
 * WITHOUT WARRANTIES OR CONDITIONS OF ANY KIND, either express or implied.
 * See the License for the specific language governing permissions and
 * limitations under the License.
 */

package org.apache.shardingsphere.core.parse.antlr.filler.encrypt.dml;

import com.google.common.base.Optional;
import lombok.Setter;
import org.apache.shardingsphere.core.metadata.table.ShardingTableMetaData;
import org.apache.shardingsphere.core.parse.antlr.filler.api.EncryptRuleAwareFiller;
import org.apache.shardingsphere.core.parse.antlr.filler.api.SQLSegmentFiller;
import org.apache.shardingsphere.core.parse.antlr.filler.api.ShardingTableMetaDataAwareFiller;
import org.apache.shardingsphere.core.parse.antlr.filler.common.dml.PredicateUtils;
import org.apache.shardingsphere.core.parse.antlr.sql.segment.dml.predicate.AndPredicateSegment;
import org.apache.shardingsphere.core.parse.antlr.sql.segment.dml.predicate.OrPredicateSegment;
import org.apache.shardingsphere.core.parse.antlr.sql.segment.dml.predicate.PredicateSegment;
import org.apache.shardingsphere.core.parse.antlr.sql.segment.dml.predicate.value.PredicateCompareRightValue;
import org.apache.shardingsphere.core.parse.antlr.sql.segment.dml.predicate.value.PredicateInRightValue;
import org.apache.shardingsphere.core.parse.antlr.sql.statement.SQLStatement;
import org.apache.shardingsphere.core.parse.antlr.sql.token.EncryptColumnToken;
import org.apache.shardingsphere.core.parse.old.parser.context.condition.AndCondition;
import org.apache.shardingsphere.core.parse.old.parser.context.condition.Column;
import org.apache.shardingsphere.core.parse.old.parser.context.condition.Condition;
import org.apache.shardingsphere.core.rule.EncryptRule;
import org.apache.shardingsphere.core.strategy.encrypt.ShardingEncryptorEngine;

import java.util.Collection;
import java.util.HashSet;

/**
 * Or predicate filler for encrypt.
 *
 * @author duhongjun
 */
@Setter
public final class EncryptOrPredicateFiller implements SQLSegmentFiller<OrPredicateSegment>, EncryptRuleAwareFiller, ShardingTableMetaDataAwareFiller {
    
    private EncryptRule encryptRule;
    
    private ShardingTableMetaData shardingTableMetaData;
    
    @Deprecated // TODO should use encryptRule, to be refactored
    private ShardingEncryptorEngine encryptorEngine;
    
    @Override
    public void fill(final OrPredicateSegment sqlSegment, final SQLStatement sqlStatement) {
        Collection<Integer> stopIndexes = new HashSet<>();
        for (AndPredicateSegment each : sqlSegment.getAndPredicates()) {
            for (PredicateSegment predicate : each.getPredicates()) {
                if (stopIndexes.add(predicate.getStopIndex())) {
                    fill(predicate, sqlStatement);
                }
            }
        }
    }

    private void fill(final PredicateSegment predicateSegment, final SQLStatement sqlStatement) {
        Optional<String> tableName = PredicateUtils.findTableName(predicateSegment, sqlStatement, shardingTableMetaData);
        if (!tableName.isPresent() || !isNeedEncrypt(predicateSegment, tableName.get())) {
            return;
        }
<<<<<<< HEAD
=======
        AndCondition andCondition;
        if (sqlStatement.getEncryptCondition().getOrConditions().isEmpty()) {
            andCondition = new AndCondition();
            sqlStatement.getEncryptCondition().getOrConditions().add(andCondition);
        } else {
            andCondition = sqlStatement.getEncryptCondition().getOrConditions().get(0);
        }
>>>>>>> 54eb9877
        Column column = new Column(predicateSegment.getColumn().getName(), tableName.get());
        Optional<Condition> condition = createCondition(predicateSegment, column);
        if (condition.isPresent()) {
            AndCondition andCondition;
            if (sqlStatement.getEncryptConditions().getOrCondition().getAndConditions().isEmpty()) {
                andCondition = new AndCondition();
                sqlStatement.getEncryptConditions().getOrCondition().getAndConditions().add(andCondition);
            } else {
                andCondition = sqlStatement.getEncryptConditions().getOrCondition().getAndConditions().get(0);
            }
            andCondition.getConditions().add(condition.get());
            sqlStatement.getSQLTokens().add(new EncryptColumnToken(predicateSegment.getColumn().getStartIndex(), predicateSegment.getStopIndex(), column, true));
        }
    }

    private Optional<Condition> createCondition(final PredicateSegment predicateSegment, final Column column) {
        if (predicateSegment.getRightValue() instanceof PredicateCompareRightValue) {
            PredicateCompareRightValue compareRightValue = (PredicateCompareRightValue) predicateSegment.getRightValue();
            return isOperatorSupportedWithEncrypt(compareRightValue.getOperator()) ? PredicateUtils.createCompareCondition(compareRightValue, column) : Optional.<Condition>absent();
        }
        if (predicateSegment.getRightValue() instanceof PredicateInRightValue) {
            return PredicateUtils.createInCondition((PredicateInRightValue) predicateSegment.getRightValue(), column);
        }
        return Optional.absent();
    }
    
    private boolean isNeedEncrypt(final PredicateSegment predicate, final String tableName) {
        // TODO panjuan: spilt EncryptRule and EncryptorEngine, cannot pass EncryptorEngine to parse module
        encryptorEngine = null == encryptorEngine ? encryptRule.getEncryptorEngine() : encryptorEngine;
        return encryptorEngine.getShardingEncryptor(tableName, predicate.getColumn().getName()).isPresent();
    }
    
    private boolean isOperatorSupportedWithEncrypt(final String operator) {
        return "=".equals(operator) || "<>".equals(operator) || "!=".equals(operator);
    }
}<|MERGE_RESOLUTION|>--- conflicted
+++ resolved
@@ -72,25 +72,15 @@
         if (!tableName.isPresent() || !isNeedEncrypt(predicateSegment, tableName.get())) {
             return;
         }
-<<<<<<< HEAD
-=======
-        AndCondition andCondition;
-        if (sqlStatement.getEncryptCondition().getOrConditions().isEmpty()) {
-            andCondition = new AndCondition();
-            sqlStatement.getEncryptCondition().getOrConditions().add(andCondition);
-        } else {
-            andCondition = sqlStatement.getEncryptCondition().getOrConditions().get(0);
-        }
->>>>>>> 54eb9877
         Column column = new Column(predicateSegment.getColumn().getName(), tableName.get());
         Optional<Condition> condition = createCondition(predicateSegment, column);
         if (condition.isPresent()) {
             AndCondition andCondition;
-            if (sqlStatement.getEncryptConditions().getOrCondition().getAndConditions().isEmpty()) {
+            if (sqlStatement.getEncryptCondition().getOrConditions().isEmpty()) {
                 andCondition = new AndCondition();
-                sqlStatement.getEncryptConditions().getOrCondition().getAndConditions().add(andCondition);
+                sqlStatement.getEncryptCondition().getOrConditions().add(andCondition);
             } else {
-                andCondition = sqlStatement.getEncryptConditions().getOrCondition().getAndConditions().get(0);
+                andCondition = sqlStatement.getEncryptCondition().getOrConditions().get(0);
             }
             andCondition.getConditions().add(condition.get());
             sqlStatement.getSQLTokens().add(new EncryptColumnToken(predicateSegment.getColumn().getStartIndex(), predicateSegment.getStopIndex(), column, true));
