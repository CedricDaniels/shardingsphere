/*
 * Licensed to the Apache Software Foundation (ASF) under one or more
 * contributor license agreements.  See the NOTICE file distributed with
 * this work for additional information regarding copyright ownership.
 * The ASF licenses this file to You under the Apache License, Version 2.0
 * (the "License"); you may not use this file except in compliance with
 * the License.  You may obtain a copy of the License at
 *
 *     http://www.apache.org/licenses/LICENSE-2.0
 *
 * Unless required by applicable law or agreed to in writing, software
 * distributed under the License is distributed on an "AS IS" BASIS,
 * WITHOUT WARRANTIES OR CONDITIONS OF ANY KIND, either express or implied.
 * See the License for the specific language governing permissions and
 * limitations under the License.
 */

grammar BaseRule;

import Symbol, Keyword, MySQLKeyword, Literals;

parameterMarker
    : QUESTION_
    ;

literals
    : stringLiterals
    | numberLiterals
    | dateTimeLiterals
    | hexadecimalLiterals
    | bitValueLiterals
    | booleanLiterals
    | nullValueLiterals
    ;

stringLiterals
    : characterSetName_? STRING_ collateClause_?
    ;

numberLiterals
   : MINUS_? NUMBER_
   ;

dateTimeLiterals
    : (DATE | TIME | TIMESTAMP) STRING_
    | LBE_ identifier_ STRING_ RBE_
    ;

hexadecimalLiterals
    : characterSetName_? HEX_DIGIT_ collateClause_?
    ;

bitValueLiterals
    : characterSetName_? BIT_NUM_ collateClause_?
    ;
    
booleanLiterals
    : TRUE | FALSE
    ;

nullValueLiterals
    : NULL
    ;

identifier_
    : IDENTIFIER_ | unreservedWord_
    ;

variable_
    : (AT_? AT_)? (GLOBAL | PERSIST | PERSIST_ONLY | SESSION)? DOT_? identifier_
    ;

scope_
    : (GLOBAL | PERSIST | PERSIST_ONLY | SESSION)
    | AT_ AT_ (GLOBAL | PERSIST | PERSIST_ONLY | SESSION) DOT_
    ;

unreservedWord_
    : ACCOUNT | ACTION | AFTER | ALGORITHM | ALWAYS | ANY | AUTO_INCREMENT 
    | AVG_ROW_LENGTH | BEGIN | BTREE | CHAIN | CHARSET | CHECKSUM | CIPHER 
    | CLIENT | COALESCE | COLUMNS | COLUMN_FORMAT | COMMENT | COMMIT | COMMITTED 
    | COMPACT | COMPRESSED | COMPRESSION | CONNECTION | CONSISTENT | CURRENT | DATA 
    | DATE | DELAY_KEY_WRITE | DISABLE | DISCARD | DISK | DUPLICATE | ENABLE 
    | ENCRYPTION | ENFORCED | END | ENGINE | ESCAPE | EVENT | EXCHANGE 
    | EXECUTE | FILE | FIRST | FIXED | FOLLOWING | GLOBAL | HASH 
    | IMPORT_ | INSERT_METHOD | INVISIBLE | KEY_BLOCK_SIZE | LAST | LESS 
    | LEVEL | MAX_ROWS | MEMORY | MIN_ROWS | MODIFY | NO | NONE | OFFSET 
    | PACK_KEYS | PARSER | PARTIAL | PARTITIONING | PASSWORD | PERSIST | PERSIST_ONLY 
    | PRECEDING | PRIVILEGES | PROCESS | PROXY | QUICK | REBUILD | REDUNDANT 
    | RELOAD | REMOVE | REORGANIZE | REPAIR | REVERSE | ROLLBACK | ROLLUP 
    | ROW_FORMAT | SAVEPOINT | SESSION | SHUTDOWN | SIMPLE | SLAVE | SOUNDS 
    | SQL_BIG_RESULT | SQL_BUFFER_RESULT | SQL_CACHE | SQL_NO_CACHE | START | STATS_AUTO_RECALC | STATS_PERSISTENT 
    | STATS_SAMPLE_PAGES | STORAGE | SUBPARTITION | SUPER | TABLES | TABLESPACE | TEMPORARY 
    | THAN | TIME | TIMESTAMP | TRANSACTION | TRUNCATE | UNBOUNDED | UNKNOWN 
    | UPGRADE | VALIDATION | VALUE | VIEW | VISIBLE | WEIGHT_STRING | WITHOUT 
    | MICROSECOND | SECOND | MINUTE | HOUR | DAY | WEEK | MONTH
    | QUARTER | YEAR | AGAINST | LANGUAGE | MODE | QUERY | EXPANSION
    | BOOLEAN | MAX | MIN | SUM | COUNT | AVG | BIT_AND
    | BIT_OR | BIT_XOR | GROUP_CONCAT | JSON_ARRAYAGG | JSON_OBJECTAGG | STD | STDDEV
    | STDDEV_POP | STDDEV_SAMP | VAR_POP | VAR_SAMP | VARIANCE | EXTENDED | STATUS
    | FIELDS | INDEXES | USER | ROLE | OJ | AUTOCOMMIT | OFF | ROTATE | INSTANCE | MASTER | BINLOG |ERROR
    | SCHEDULE | COMPLETION | DO | DEFINER | START | EVERY | HOST | SOCKET | OWNER | PORT | RETURNS | CONTAINS
    | SECURITY | INVOKER | UNDEFINED | MERGE | TEMPTABLE | CASCADED | LOCAL | SERVER | WRAPPER | OPTIONS | DATAFILE
    | FILE_BLOCK_SIZE | EXTENT_SIZE | INITIAL_SIZE | AUTOEXTEND_SIZE | MAX_SIZE | NODEGROUP
<<<<<<< HEAD
    | WAIT | LOGFILE | UNDOFILE | UNDO_BUFFER_SIZE | REDO_BUFFER_SIZE
=======
    | WAIT | LOGFILE | UNDOFILE | UNDO_BUFFER_SIZE | REDO_BUFFER_SIZE | DEFINITION | ORGANIZATION
    | DESCRIPTION | REFERENCE | FOLLOWS | PRECEDES | NAME

>>>>>>> b45c8325
    ;

schemaName
    : identifier_
    ;

tableName
    : (owner DOT_)? name
    ;

columnName
    : (owner DOT_)? name
    ;

userName
    : (STRING_ | IDENTIFIER_) AT_ (STRING_ IDENTIFIER_)
    | identifier_
    | STRING_
    ;

eventName
    : (STRING_ | IDENTIFIER_) AT_ (STRING_ IDENTIFIER_)
    | identifier_
    | STRING_ 
    ;

serverName
    : identifier_
    | STRING_
    ; 

wrapperName
    : identifier_
    | STRING_
    ;

functionName
    : identifier_
    | (owner DOT_)? identifier_
    ;

viewName
    : identifier_
    | (owner DOT_)? identifier_
    ;

owner
    : identifier_
    ;

name
    : identifier_
    ;

columnNames
    : LP_? columnName (COMMA_ columnName)* RP_?
    ;

tableNames
    : LP_? tableName (COMMA_ tableName)* RP_?
    ;

indexName
    : identifier_
    ;

characterSetName_
    : IDENTIFIER_
    ;

collationName_
   : IDENTIFIER_
   ;

expr
    : expr logicalOperator expr
    | expr XOR expr
    | notOperator_ expr
    | LP_ expr RP_
    | booleanPrimary_
    ;

logicalOperator
    : OR | OR_ | AND | AND_
    ;

notOperator_
    : NOT | NOT_
    ;

booleanPrimary_
    : booleanPrimary_ IS NOT? (TRUE | FALSE | UNKNOWN | NULL)
    | booleanPrimary_ SAFE_EQ_ predicate
    | booleanPrimary_ comparisonOperator predicate
    | booleanPrimary_ comparisonOperator (ALL | ANY) subquery
    | predicate
    ;

comparisonOperator
    : EQ_ | GTE_ | GT_ | LTE_ | LT_ | NEQ_
    ;

predicate
    : bitExpr NOT? IN subquery
    | bitExpr NOT? IN LP_ expr (COMMA_ expr)* RP_
    | bitExpr NOT? BETWEEN bitExpr AND predicate
    | bitExpr SOUNDS LIKE bitExpr
    | bitExpr NOT? LIKE simpleExpr (ESCAPE simpleExpr)?
    | bitExpr NOT? (REGEXP | RLIKE) bitExpr
    | bitExpr
    ;

bitExpr
    : bitExpr VERTICAL_BAR_ bitExpr
    | bitExpr AMPERSAND_ bitExpr
    | bitExpr SIGNED_LEFT_SHIFT_ bitExpr
    | bitExpr SIGNED_RIGHT_SHIFT_ bitExpr
    | bitExpr PLUS_ bitExpr
    | bitExpr MINUS_ bitExpr
    | bitExpr ASTERISK_ bitExpr
    | bitExpr SLASH_ bitExpr
    | bitExpr DIV bitExpr
    | bitExpr MOD bitExpr
    | bitExpr MOD_ bitExpr
    | bitExpr CARET_ bitExpr
    | bitExpr PLUS_ intervalExpression_
    | bitExpr MINUS_ intervalExpression_
    | simpleExpr
    ;

simpleExpr
    : functionCall
    | parameterMarker
    | literals
    | columnName
    | simpleExpr COLLATE (STRING_ | identifier_)
    | variable_
    | simpleExpr OR_ simpleExpr
    | (PLUS_ | MINUS_ | TILDE_ | NOT_ | BINARY) simpleExpr
    | ROW? LP_ expr (COMMA_ expr)* RP_
    | EXISTS? subquery
    | LBE_ identifier_ expr RBE_
    | matchExpression_
    | caseExpression_
    | intervalExpression_
    ;

functionCall
    : aggregationFunction | specialFunction_ | regularFunction_ 
    ;

aggregationFunction
    : aggregationFunctionName_ LP_ distinct? (expr (COMMA_ expr)* | ASTERISK_)? RP_ overClause_?
    ;

aggregationFunctionName_
    : MAX | MIN | SUM | COUNT | AVG | BIT_AND | BIT_OR
    | BIT_XOR | JSON_ARRAYAGG | JSON_OBJECTAGG | STD | STDDEV | STDDEV_POP | STDDEV_SAMP
    | VAR_POP | VAR_SAMP | VARIANCE
    ;

distinct
    : DISTINCT
    ;

overClause_
    : OVER (LP_ windowSpecification_ RP_ | identifier_)
    ;

windowSpecification_
    : identifier_? partitionClause_? orderByClause? frameClause_?
    ;

partitionClause_
    : PARTITION BY expr (COMMA_ expr)*
    ;

frameClause_
    : (ROWS | RANGE) (frameStart_ | frameBetween_)
    ;

frameStart_
    : CURRENT ROW | UNBOUNDED PRECEDING | UNBOUNDED FOLLOWING | expr PRECEDING | expr FOLLOWING
    ;

frameEnd_
    : frameStart_
    ;

frameBetween_
    : BETWEEN frameStart_ AND frameEnd_
    ;

specialFunction_
    : groupConcatFunction_ | windowFunction_ | castFunction_ | convertFunction_ | positionFunction_ | substringFunction_ | extractFunction_ 
    | charFunction_ | trimFunction_ | weightStringFunction_
    ;

groupConcatFunction_
    : GROUP_CONCAT LP_ distinct? (expr (COMMA_ expr)* | ASTERISK_)? (orderByClause (SEPARATOR expr)?)? RP_
    ;

windowFunction_
    : identifier_ LP_ expr (COMMA_ expr)* RP_ overClause_
    ;

castFunction_
    : CAST LP_ expr AS dataType RP_
    ;

convertFunction_
    : CONVERT LP_ expr COMMA_ dataType RP_
    | CONVERT LP_ expr USING identifier_ RP_ 
    ;

positionFunction_
    : POSITION LP_ expr IN expr RP_
    ;

substringFunction_
    :  (SUBSTRING | SUBSTR) LP_ expr FROM NUMBER_ (FOR NUMBER_)? RP_
    ;

extractFunction_
    : EXTRACT LP_ identifier_ FROM expr RP_
    ;

charFunction_
    : CHAR LP_ expr (COMMA_ expr)* (USING ignoredIdentifier_)? RP_
    ;

trimFunction_
    : TRIM LP_ (LEADING | BOTH | TRAILING) STRING_ FROM STRING_ RP_
    ;

weightStringFunction_
    : WEIGHT_STRING LP_ expr (AS dataType)? levelClause_? RP_
    ;

levelClause_
    : LEVEL (levelInWeightListElement_ (COMMA_ levelInWeightListElement_)* | NUMBER_ MINUS_ NUMBER_)
    ;

levelInWeightListElement_
    : NUMBER_ (ASC | DESC)? REVERSE?
    ;

regularFunction_
    : regularFunctionName_ LP_ (expr (COMMA_ expr)* | ASTERISK_)? RP_
    ;

regularFunctionName_
    : identifier_ | IF | CURRENT_TIMESTAMP | LOCALTIME | LOCALTIMESTAMP | NOW | REPLACE | INTERVAL | SUBSTRING
    ;

matchExpression_
    : MATCH columnNames AGAINST (expr matchSearchModifier_?)
    ;

matchSearchModifier_
    : IN NATURAL LANGUAGE MODE | IN NATURAL LANGUAGE MODE WITH QUERY EXPANSION | IN BOOLEAN MODE | WITH QUERY EXPANSION
    ;

caseExpression_
    : CASE simpleExpr? caseWhen_+ caseElse_? END
    ;

caseWhen_
    : WHEN expr THEN expr
    ;

caseElse_
    : ELSE expr
    ;

intervalExpression_
    : INTERVAL expr intervalUnit_
    ;

intervalUnit_
    : MICROSECOND | SECOND | MINUTE | HOUR | DAY | WEEK | MONTH
    | QUARTER | YEAR | SECOND_MICROSECOND | MINUTE_MICROSECOND | MINUTE_SECOND | HOUR_MICROSECOND | HOUR_SECOND
    | HOUR_MINUTE | DAY_MICROSECOND | DAY_SECOND | DAY_MINUTE | DAY_HOUR | YEAR_MONTH
    ;

subquery
    : 'Default does not match anything'
    ;

orderByClause
    : ORDER BY orderByItem (COMMA_ orderByItem)*
    ;

orderByItem
    : (columnName | numberLiterals | expr) (ASC | DESC)?
    ;

dataType
    : dataTypeName_ dataTypeLength? characterSet_? collateClause_? UNSIGNED? ZEROFILL? | dataTypeName_ LP_ STRING_ (COMMA_ STRING_)* RP_ characterSet_? collateClause_?
    ;

dataTypeName_
    : identifier_ identifier_?
    ;

dataTypeLength
    : LP_ NUMBER_ (COMMA_ NUMBER_)? RP_
    ;

characterSet_
    : (CHARACTER | CHAR) SET EQ_? ignoredIdentifier_
    ;

collateClause_
    : COLLATE EQ_? (STRING_ | ignoredIdentifier_)
    ;

ignoredIdentifier_
    : identifier_ (DOT_ identifier_)?
    ;

ignoredIdentifiers_
    : ignoredIdentifier_ (COMMA_ ignoredIdentifier_)*
    ;<|MERGE_RESOLUTION|>--- conflicted
+++ resolved
@@ -102,13 +102,9 @@
     | SCHEDULE | COMPLETION | DO | DEFINER | START | EVERY | HOST | SOCKET | OWNER | PORT | RETURNS | CONTAINS
     | SECURITY | INVOKER | UNDEFINED | MERGE | TEMPTABLE | CASCADED | LOCAL | SERVER | WRAPPER | OPTIONS | DATAFILE
     | FILE_BLOCK_SIZE | EXTENT_SIZE | INITIAL_SIZE | AUTOEXTEND_SIZE | MAX_SIZE | NODEGROUP
-<<<<<<< HEAD
-    | WAIT | LOGFILE | UNDOFILE | UNDO_BUFFER_SIZE | REDO_BUFFER_SIZE
-=======
     | WAIT | LOGFILE | UNDOFILE | UNDO_BUFFER_SIZE | REDO_BUFFER_SIZE | DEFINITION | ORGANIZATION
     | DESCRIPTION | REFERENCE | FOLLOWS | PRECEDES | NAME
 
->>>>>>> b45c8325
     ;
 
 schemaName
