--- conflicted
+++ resolved
@@ -69,13 +69,6 @@
     
     private Limit limit;
     
-<<<<<<< HEAD
-    private String sql;
-    
-=======
-    @Getter(AccessLevel.NONE)
-    @Setter(AccessLevel.NONE)
->>>>>>> 4fce83a2
     private SelectStatement subQueryStatement;
     
     private Collection<SelectStatement> subQueryStatements = new LinkedList<>();
