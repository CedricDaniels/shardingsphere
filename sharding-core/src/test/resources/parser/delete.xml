<?xml version="1.0" encoding="UTF-8"?>
<parser-result-sets>
    <parser-result sql-case-id="assertDeleteWithShardingValue" parameters="1000 1001 'init'">
        <tables>
            <table name="t_order"/>
        </tables>
        <tokens>
            <table-token begin-position="12" original-literals="t_order" />
        </tokens>
<<<<<<< HEAD
        <or-conditions>
            <and-conditions>
=======
        <or-condition>
            <and-condition>
>>>>>>> 3fd89a49
                <condition column-name="order_id" table-name="t_order" operator="EQUAL">
                    <value index="0" literal="1000" type="int" />
                </condition>
                <condition column-name="user_id" table-name="t_order" operator="EQUAL">
                    <value index="1" literal="1001" type="int" />
                </condition>
<<<<<<< HEAD
            </and-conditions>
        </or-conditions>
=======
            </and-condition>
        </or-condition>
>>>>>>> 3fd89a49
    </parser-result>
    
    <parser-result sql-case-id="assertDeleteWithoutShardingValue" parameters="'init'">
        <tables>
            <table name="t_order" />
        </tables>
        <tokens>
            <table-token begin-position="12" original-literals="t_order" />
        </tokens>
    </parser-result>
</parser-result-sets><|MERGE_RESOLUTION|>--- conflicted
+++ resolved
@@ -7,26 +7,16 @@
         <tokens>
             <table-token begin-position="12" original-literals="t_order" />
         </tokens>
-<<<<<<< HEAD
-        <or-conditions>
-            <and-conditions>
-=======
         <or-condition>
             <and-condition>
->>>>>>> 3fd89a49
                 <condition column-name="order_id" table-name="t_order" operator="EQUAL">
                     <value index="0" literal="1000" type="int" />
                 </condition>
                 <condition column-name="user_id" table-name="t_order" operator="EQUAL">
                     <value index="1" literal="1001" type="int" />
                 </condition>
-<<<<<<< HEAD
-            </and-conditions>
-        </or-conditions>
-=======
             </and-condition>
         </or-condition>
->>>>>>> 3fd89a49
     </parser-result>
     
     <parser-result sql-case-id="assertDeleteWithoutShardingValue" parameters="'init'">
