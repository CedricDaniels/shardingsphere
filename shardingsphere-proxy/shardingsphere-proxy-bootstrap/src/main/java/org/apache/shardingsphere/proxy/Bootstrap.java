--- conflicted
+++ resolved
@@ -159,11 +159,7 @@
                                    final ClusterConfiguration clusterConfiguration, final boolean isOrchestration) throws SQLException {
         initProxySchemaContexts(schemaDataSources, schemaRules, authentication, properties, isOrchestration);
         log(authentication, properties);
-<<<<<<< HEAD
         initControlPanelFacade(metricsConfiguration, clusterConfiguration);
-=======
-        initControlPanelFacade(metricsConfiguration);
-        initCluster(cluster);
         updateServerInfo();
     }
     
@@ -183,7 +179,6 @@
         } catch (final SQLException ex) {
             throw new ShardingSphereException("Get database server info failed", ex);
         }
->>>>>>> 4561b765
     }
     
     private static void initControlPanelFacade(final MetricsConfiguration metricsConfiguration, final ClusterConfiguration clusterConfiguration) {
