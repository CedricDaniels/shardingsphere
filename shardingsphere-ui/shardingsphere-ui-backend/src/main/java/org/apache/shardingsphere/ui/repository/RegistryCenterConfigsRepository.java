/*
 * Licensed to the Apache Software Foundation (ASF) under one or more
 * contributor license agreements.  See the NOTICE file distributed with
 * this work for additional information regarding copyright ownership.
 * The ASF licenses this file to You under the Apache License, Version 2.0
 * (the "License"); you may not use this file except in compliance with
 * the License.  You may obtain a copy of the License at
 *
 *     http://www.apache.org/licenses/LICENSE-2.0
 *
 * Unless required by applicable law or agreed to in writing, software
 * distributed under the License is distributed on an "AS IS" BASIS,
 * WITHOUT WARRANTIES OR CONDITIONS OF ANY KIND, either express or implied.
 * See the License for the specific language governing permissions and
 * limitations under the License.
 */

package org.apache.shardingsphere.ui.repository;

import org.apache.shardingsphere.ui.common.domain.RegistryCenterConfigs;

/**
 * Registry center configs repository interface.
<<<<<<< HEAD
 *
 * @author chenqingyang
 * @author yangyi
=======
>>>>>>> b87a85e8
 */
public interface RegistryCenterConfigsRepository extends ConfigsRepository<RegistryCenterConfigs> {

}<|MERGE_RESOLUTION|>--- conflicted
+++ resolved
@@ -21,13 +21,6 @@
 
 /**
  * Registry center configs repository interface.
-<<<<<<< HEAD
- *
- * @author chenqingyang
- * @author yangyi
-=======
->>>>>>> b87a85e8
  */
 public interface RegistryCenterConfigsRepository extends ConfigsRepository<RegistryCenterConfigs> {
-
 }